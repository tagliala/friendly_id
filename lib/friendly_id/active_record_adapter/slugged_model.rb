module FriendlyId
  module ActiveRecordAdapter
    module SluggedModel

      def self.included(base)
        base.class_eval do
          has_many :slugs, :order => 'id DESC', :as => :sluggable, :dependent => :destroy
          has_one :slug, :order => 'id DESC', :as => :sluggable, :dependent => :nullify
          before_save :build_a_slug
          after_save :set_slug_cache
          after_update :update_scope
          after_update :update_dependent_scopes
          protect_friendly_id_attributes
          extend FriendlyId::ActiveRecordAdapter::Finders unless FriendlyId.on_ar3?
        end
      end

      include FriendlyId::Slugged::Model

      def find_slug(name, sequence)
        slugs.find_by_name_and_sequence(name, sequence)
      end

      # Returns the friendly id, or if none is available, the numeric id. Note that this
      # method will use the cached_slug value if present, unlike {#friendly_id}.
      def to_param
        friendly_id_config.cache_column ? to_param_from_cache : to_param_from_slug
      end

      private

      def scope_changed?
        friendly_id_config.scope? && send(friendly_id_config.scope).to_param != slug.scope
      end

      # Respond with the cached value if available.
      def to_param_from_cache
        read_attribute(friendly_id_config.cache_column) || id.to_s
      end

      # Respond with the slugged value if available.
      def to_param_from_slug
        slug? ? slug.to_friendly_id : id.to_s
      end

      # Build the new slug using the generated friendly id.
      def build_a_slug
        return unless new_slug_needed?
<<<<<<< HEAD
        self.slug = slugs.build(:name => slug_text.to_s, :scope => friendly_id_config.scope_for(self), :sluggable => self)
        @new_friendly_id = slug.to_friendly_id
=======
        self.slug = slugs.build :name => slug_text.to_s, :scope => friendly_id_config.scope_for(self),
          :sluggable => self
        @new_friendly_id = self.slug.to_friendly_id
>>>>>>> 156af1d5
      end

      # Reset the cached friendly_id?
      def new_cache_needed?
        uses_slug_cache? && slug? && send(friendly_id_config.cache_column) != slug.to_friendly_id
      end

      # Reset the cached friendly_id.
      def set_slug_cache
        if new_cache_needed?
          begin
            send "#{friendly_id_config.cache_column}=", slug.to_friendly_id
            update_without_callbacks
          rescue ActiveRecord::StaleObjectError
            reload
            retry
          end
        end
      end

      def update_scope
        return unless slug && scope_changed?
        self.class.transaction do
          slug.scope = send(friendly_id_config.scope).to_param
          similar = Slug.similar_to(slug)
          if !similar.empty?
            slug.sequence = similar.first.sequence.succ
          end
          slug.save!
        end
      end

      # Update the slugs for any model that is using this model as its
      # FriendlyId scope.
      def update_dependent_scopes
        return unless friendly_id_config.class.scopes_used?
        if slugs(true).size > 1 && @new_friendly_id
          friendly_id_config.child_scopes.each do |klass|
            Slug.update_all "scope = '#{@new_friendly_id}'", ["sluggable_type = ? AND scope = ?",
              klass.to_s, slugs.second.to_friendly_id]
          end
        end
      end

      # Does the model use slug caching?
      def uses_slug_cache?
        friendly_id_config.cache_column?
      end

      # This method was removed in ActiveRecord 3.0.
      if !ActiveRecord::Base.private_method_defined? :update_without_callbacks
        def update_without_callbacks
          attributes_with_values = arel_attributes_values(false, false, attribute_names)
          return false if attributes_with_values.empty?
          self.class.unscoped.where(self.class.arel_table[self.class.primary_key].eq(id)).arel.update(attributes_with_values)
        end
      end
    end
  end
end<|MERGE_RESOLUTION|>--- conflicted
+++ resolved
@@ -46,14 +46,9 @@
       # Build the new slug using the generated friendly id.
       def build_a_slug
         return unless new_slug_needed?
-<<<<<<< HEAD
-        self.slug = slugs.build(:name => slug_text.to_s, :scope => friendly_id_config.scope_for(self), :sluggable => self)
-        @new_friendly_id = slug.to_friendly_id
-=======
         self.slug = slugs.build :name => slug_text.to_s, :scope => friendly_id_config.scope_for(self),
           :sluggable => self
         @new_friendly_id = self.slug.to_friendly_id
->>>>>>> 156af1d5
       end
 
       # Reset the cached friendly_id?
